#!/usr/bin/env python
#
# A library that provides a Python interface to the Telegram Bot API
# Copyright (C) 2015-2025
# Leandro Toledo de Souza <devs@python-telegram-bot.org>
#
# This program is free software: you can redistribute it and/or modify
# it under the terms of the GNU Lesser Public License as published by
# the Free Software Foundation, either version 3 of the License, or
# (at your option) any later version.
#
# This program is distributed in the hope that it will be useful,
# but WITHOUT ANY WARRANTY; without even the implied warranty of
# MERCHANTABILITY or FITNESS FOR A PARTICULAR PURPOSE.  See the
# GNU Lesser Public License for more details.
#
# You should have received a copy of the GNU Lesser Public License
# along with this program.  If not, see [http://www.gnu.org/licenses/].
import asyncio
<<<<<<< HEAD
=======
import logging
import os
>>>>>>> 3f5f3a68
import sys
import zoneinfo
from pathlib import Path
from uuid import uuid4

import pytest

from telegram import (
    CallbackQuery,
    Chat,
    ChosenInlineResult,
    InlineQuery,
    Message,
    PreCheckoutQuery,
    ShippingQuery,
    Update,
    User,
)
from telegram.ext import Defaults
from tests.auxil.build_messages import DATE, make_message
from tests.auxil.ci_bots import BOT_INFO_PROVIDER, JOB_INDEX
from tests.auxil.constants import PRIVATE_KEY, TEST_TOPIC_ICON_COLOR, TEST_TOPIC_NAME
<<<<<<< HEAD
from tests.auxil.envvars import GITHUB_ACTIONS, TEST_WITH_OPT_DEPS
=======
from tests.auxil.envvars import (
    GITHUB_ACTIONS,
    RUN_TEST_OFFICIAL,
    TEST_WITH_OPT_DEPS,
    env_var_2_bool,
)
>>>>>>> 3f5f3a68
from tests.auxil.files import data_file
from tests.auxil.networking import NonchalantHttpxRequest
from tests.auxil.pytest_classes import PytestBot, make_bot

if TEST_WITH_OPT_DEPS:
    import pytz


# Don't collect `test_official.py` on Python 3.10- since it uses newer features like X | Y syntax.
# Docs: https://docs.pytest.org/en/7.1.x/example/pythoncollection.html#customizing-test-collection
collect_ignore = []


# This is here instead of in setup.cfg due to https://github.com/pytest-dev/pytest/issues/8343
def pytest_runtestloop(session: pytest.Session):
    session.add_marker(
        pytest.mark.filterwarnings("ignore::telegram.warnings.PTBDeprecationWarning")
    )


def no_rerun_after_xfail_or_flood(error, name, test: pytest.Function, plugin):
    """Don't rerun tests that have xfailed when marked with xfail, or when we hit a flood limit."""
    xfail_present = test.get_closest_marker(name="xfail")
    if getattr(error[1], "msg", "") is None:
        raise error[1]
    did_we_flood = "flood" in getattr(error[1], "msg", "")  # _pytest.outcomes.XFailed has 'msg'
    return not (xfail_present or did_we_flood)


def pytest_collection_modifyitems(items: list[pytest.Item]):
    """Here we add a flaky marker to all request making tests and a (no_)req marker to the rest."""
    for item in items:  # items are the test methods
        parent = item.parent  # Get the parent of the item (class, or module if defined outside)
        if parent is None:  # should never happen, but just in case
            return
        if (  # Check if the class name ends with 'WithRequest' and if it has no flaky marker
            parent.name.endswith("WithRequest")
            and not parent.get_closest_marker(  # get_closest_marker gets pytest.marks with `name`
                name="flaky"
            )  # don't add/override any previously set markers
            and not parent.get_closest_marker(name="req")
        ):  # Add the flaky marker with a rerun filter to the class
            parent.add_marker(pytest.mark.flaky(3, 1, rerun_filter=no_rerun_after_xfail_or_flood))
            parent.add_marker(pytest.mark.req)
        # Add the no_req marker to all classes that end with 'WithoutRequest' and don't have it
        elif parent.name.endswith("WithoutRequest") and not parent.get_closest_marker(
            name="no_req"
        ):
            parent.add_marker(pytest.mark.no_req)


if GITHUB_ACTIONS and JOB_INDEX == 0:
    # let's not slow down the tests too much with these additional checks
    # that's why we run them only in GitHub actions and only on *one* of the several test
    # matrix entries
    @pytest.fixture(autouse=True)
    def _disallow_requests_in_without_request_tests(request):
        """This fixture prevents tests that don't require requests from using the online-bot.
        This is a sane-effort approach on trying to prevent requests from being made in the
        *WithoutRequest classes. Note that we can not prevent all requests, as one can still
        manually build a `Bot` object or use `httpx` directly. See #4317 and #4465 for some
        discussion.
        """

        if type(request).__name__ == "SubRequest":
            # Some fixtures used in the *WithoutRequests test classes do use requests, e.g.
            # `animation`. Separating that would be too much effort, hence we allow that.
            # Unfortunately the `SubRequest` class is not public, so we check only the name for
            # less dependency on pytest's internal structure.
            return

        if not request.cls:
            return
        name = request.cls.__name__
        if not name.endswith("WithoutRequest") or not request.fixturenames:
            return

        if "bot" in request.fixturenames:
            pytest.fail(
                f"Test function {request.function} in test class {name} should not have a `bot` "
                f"fixture. Use `offline_bot` instead."
            )


@pytest.fixture(scope="module", params=["true", "1", "false", "gibberish", None])
def PTB_TIMEDELTA(request):
    # Here we manually use monkeypatch to give this fixture module scope
    monkeypatch = pytest.MonkeyPatch()
    if request.param is not None:
        monkeypatch.setenv("PTB_TIMEDELTA", request.param)
    else:
        monkeypatch.delenv("PTB_TIMEDELTA", raising=False)
    yield env_var_2_bool(os.getenv("PTB_TIMEDELTA"))
    monkeypatch.undo()


# Redefine the event_loop fixture to have a session scope. Otherwise `bot` fixture can't be
# session. See https://github.com/pytest-dev/pytest-asyncio/issues/68 for more details.
@pytest.fixture(scope="session")
def event_loop(request):
    # ever since ProactorEventLoop became the default in Win 3.8+, the app crashes after the loop
    # is closed. Hence, we use SelectorEventLoop on Windows to avoid this. See
    # https://github.com/python/cpython/issues/83413, https://github.com/encode/httpx/issues/914
    if sys.platform.startswith("win"):
        asyncio.set_event_loop_policy(asyncio.WindowsSelectorEventLoopPolicy())
    return asyncio.get_event_loop_policy().new_event_loop()
    # loop.close() # instead of closing here, do that at the every end of the test session


@pytest.fixture(scope="session")
def bot_info() -> dict[str, str]:
    return BOT_INFO_PROVIDER.get_info()


@pytest.fixture(scope="session")
async def bot(bot_info):
    """Makes an ExtBot instance with the given bot_info"""
    async with make_bot(bot_info, offline=False) as _bot:
        yield _bot


@pytest.fixture(scope="session")
async def offline_bot(bot_info):
    """Makes an offline Bot instance with the given bot_info
    Note that in tests/ext we also override the `bot` fixture to return the offline bot instead.
    """
    async with make_bot(bot_info, offline=True) as _bot:
        yield _bot


@pytest.fixture
def one_time_bot(bot_info):
    """A function scoped bot since the session bot would shutdown when `async with app` finishes"""
    return make_bot(bot_info, offline=False)


@pytest.fixture(scope="session")
async def cdc_bot(bot_info):
    """Makes an ExtBot instance with the given bot_info that uses arbitrary callback_data"""
    async with make_bot(bot_info, arbitrary_callback_data=True, offline=False) as _bot:
        yield _bot


@pytest.fixture(scope="session")
async def raw_bot(bot_info):
    """Makes an regular Bot instance with the given bot_info"""
    async with PytestBot(
        bot_info["token"],
        private_key=PRIVATE_KEY if TEST_WITH_OPT_DEPS else None,
        request=NonchalantHttpxRequest(8),
        get_updates_request=NonchalantHttpxRequest(1),
    ) as _bot:
        yield _bot


# Here we store the default bots so that we don't have to create them again and again.
# They are initialized but not shutdown on pytest_sessionfinish because it is causing
# problems with the event loop (Event loop is closed).
_default_bots = {}


@pytest.fixture(scope="session")
async def default_bot(request, bot_info):
    param = request.param if hasattr(request, "param") else {}
    defaults = Defaults(**param)

    # If the bot is already created, return it. Else make a new one.
    default_bot = _default_bots.get(defaults)
    if default_bot is None:
        default_bot = make_bot(bot_info, defaults=defaults, offline=False)
        await default_bot.initialize()
        _default_bots[defaults] = default_bot  # Defaults object is hashable
    return default_bot


@pytest.fixture(scope="session")
async def tz_bot(timezone, bot_info):
    defaults = Defaults(tzinfo=timezone)
    try:  # If the bot is already created, return it. Saves time since get_me is not called again.
        return _default_bots[defaults]
    except KeyError:
        default_bot = make_bot(bot_info, defaults=defaults, offline=False)
        await default_bot.initialize()
        _default_bots[defaults] = default_bot
        return default_bot


@pytest.fixture(scope="session")
def chat_id(bot_info):
    return bot_info["chat_id"]


@pytest.fixture(scope="session")
def super_group_id(bot_info):
    return bot_info["super_group_id"]


@pytest.fixture(scope="session")
def forum_group_id(bot_info):
    return int(bot_info["forum_group_id"])


@pytest.fixture(scope="session")
def channel_id(bot_info):
    return bot_info["channel_id"]


@pytest.fixture(scope="session")
def provider_token(bot_info):
    return bot_info["payment_provider_token"]


@pytest.fixture(scope="session")
def subscription_channel_id(bot_info):
    return bot_info["subscription_channel_id"]


@pytest.fixture
def thumb_file():
    with data_file("thumb.jpg").open("rb") as f:
        yield f


@pytest.fixture(scope="module")
def class_thumb_file():
    with data_file("thumb.jpg").open("rb") as f:
        yield f


@pytest.fixture(scope="session")
async def emoji_id(bot):
    emoji_sticker_list = await bot.get_forum_topic_icon_stickers()
    first_sticker = emoji_sticker_list[0]
    return first_sticker.custom_emoji_id


@pytest.fixture
async def real_topic(bot, emoji_id, forum_group_id):
    result = await bot.create_forum_topic(
        chat_id=forum_group_id,
        name=TEST_TOPIC_NAME,
        icon_color=TEST_TOPIC_ICON_COLOR,
        icon_custom_emoji_id=emoji_id,
    )

    yield result

    result = await bot.delete_forum_topic(
        chat_id=forum_group_id, message_thread_id=result.message_thread_id
    )
    assert result is True, "Topic was not deleted"


def _get_false_update_fixture_decorator_params():
    message = Message(1, DATE, Chat(1, ""), from_user=User(1, "", False), text="test")
    params = [
        {"callback_query": CallbackQuery(1, User(1, "", False), "chat", message=message)},
        {"channel_post": message},
        {"edited_channel_post": message},
        {"inline_query": InlineQuery(1, User(1, "", False), "", "")},
        {"chosen_inline_result": ChosenInlineResult("id", User(1, "", False), "")},
        {"shipping_query": ShippingQuery("id", User(1, "", False), "", None)},
        {"pre_checkout_query": PreCheckoutQuery("id", User(1, "", False), "", 0, "")},
        {"callback_query": CallbackQuery(1, User(1, "", False), "chat")},
    ]
    ids = tuple(key for kwargs in params for key in kwargs)
    return {"params": params, "ids": ids}


@pytest.fixture(**_get_false_update_fixture_decorator_params())
def false_update(request):
    return Update(update_id=1, **request.param)


@pytest.fixture(
    scope="session",
    params=[pytz.timezone, zoneinfo.ZoneInfo] if TEST_WITH_OPT_DEPS else [zoneinfo.ZoneInfo],
)
def _tz_implementation(request):
    # This fixture is used to parametrize the timezone fixture
    # This is similar to what @pyttest.mark.parametrize does but for fixtures
    # However, this is needed only internally for the `tzinfo` fixture, so we keep it private
    return request.param


@pytest.fixture(scope="session", params=["Europe/Berlin", "Asia/Singapore", "UTC"])
def tzinfo(request, _tz_implementation):
    return _tz_implementation(request.param)


@pytest.fixture(scope="session")
def timezone(tzinfo):
    return tzinfo


@pytest.fixture
def tmp_file(tmp_path) -> Path:
    return tmp_path / uuid4().hex


@pytest.fixture(scope="session")
def dummy_message():
    return make_message("dummy_message")


@pytest.fixture(scope="session")
def dummy_message_dict(dummy_message):
    return dummy_message.to_dict()<|MERGE_RESOLUTION|>--- conflicted
+++ resolved
@@ -17,11 +17,7 @@
 # You should have received a copy of the GNU Lesser Public License
 # along with this program.  If not, see [http://www.gnu.org/licenses/].
 import asyncio
-<<<<<<< HEAD
-=======
-import logging
 import os
->>>>>>> 3f5f3a68
 import sys
 import zoneinfo
 from pathlib import Path
@@ -44,16 +40,7 @@
 from tests.auxil.build_messages import DATE, make_message
 from tests.auxil.ci_bots import BOT_INFO_PROVIDER, JOB_INDEX
 from tests.auxil.constants import PRIVATE_KEY, TEST_TOPIC_ICON_COLOR, TEST_TOPIC_NAME
-<<<<<<< HEAD
-from tests.auxil.envvars import GITHUB_ACTIONS, TEST_WITH_OPT_DEPS
-=======
-from tests.auxil.envvars import (
-    GITHUB_ACTIONS,
-    RUN_TEST_OFFICIAL,
-    TEST_WITH_OPT_DEPS,
-    env_var_2_bool,
-)
->>>>>>> 3f5f3a68
+from tests.auxil.envvars import GITHUB_ACTIONS, TEST_WITH_OPT_DEPS, env_var_2_bool
 from tests.auxil.files import data_file
 from tests.auxil.networking import NonchalantHttpxRequest
 from tests.auxil.pytest_classes import PytestBot, make_bot
