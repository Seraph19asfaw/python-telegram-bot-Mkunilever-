--- conflicted
+++ resolved
@@ -19,11 +19,7 @@
 """This module contains the classes that represent Telegram InlineQueryResultMpeg4Gif."""
 import datetime as dtm
 from collections.abc import Sequence
-<<<<<<< HEAD
 from typing import TYPE_CHECKING
-=======
-from typing import TYPE_CHECKING, Optional, Union
->>>>>>> 3f5f3a68
 
 from telegram._inline.inlinekeyboardmarkup import InlineKeyboardMarkup
 from telegram._inline.inlinequeryresult import InlineQueryResult
@@ -156,23 +152,13 @@
         id: str,  # pylint: disable=redefined-builtin
         mpeg4_url: str,
         thumbnail_url: str,
-<<<<<<< HEAD
         mpeg4_width: int | None = None,
         mpeg4_height: int | None = None,
         title: str | None = None,
         caption: str | None = None,
         reply_markup: InlineKeyboardMarkup | None = None,
         input_message_content: "InputMessageContent | None" = None,
-        mpeg4_duration: int | None = None,
-=======
-        mpeg4_width: Optional[int] = None,
-        mpeg4_height: Optional[int] = None,
-        title: Optional[str] = None,
-        caption: Optional[str] = None,
-        reply_markup: Optional[InlineKeyboardMarkup] = None,
-        input_message_content: Optional["InputMessageContent"] = None,
-        mpeg4_duration: Optional[TimePeriod] = None,
->>>>>>> 3f5f3a68
+        mpeg4_duration: TimePeriod | None = None,
         parse_mode: ODVInput[str] = DEFAULT_NONE,
         caption_entities: Sequence[MessageEntity] | None = None,
         thumbnail_mime_type: str | None = None,
@@ -187,10 +173,9 @@
             self.thumbnail_url: str = thumbnail_url
 
             # Optional
-<<<<<<< HEAD
             self.mpeg4_width: int | None = mpeg4_width
             self.mpeg4_height: int | None = mpeg4_height
-            self.mpeg4_duration: int | None = mpeg4_duration
+            self._mpeg4_duration: dtm.timedelta | None = to_timedelta(mpeg4_duration)
             self.title: str | None = title
             self.caption: str | None = caption
             self.parse_mode: ODVInput[str] = parse_mode
@@ -199,20 +184,7 @@
             self.input_message_content: InputMessageContent | None = input_message_content
             self.thumbnail_mime_type: str | None = thumbnail_mime_type
             self.show_caption_above_media: bool | None = show_caption_above_media
-=======
-            self.mpeg4_width: Optional[int] = mpeg4_width
-            self.mpeg4_height: Optional[int] = mpeg4_height
-            self._mpeg4_duration: Optional[dtm.timedelta] = to_timedelta(mpeg4_duration)
-            self.title: Optional[str] = title
-            self.caption: Optional[str] = caption
-            self.parse_mode: ODVInput[str] = parse_mode
-            self.caption_entities: tuple[MessageEntity, ...] = parse_sequence_arg(caption_entities)
-            self.reply_markup: Optional[InlineKeyboardMarkup] = reply_markup
-            self.input_message_content: Optional[InputMessageContent] = input_message_content
-            self.thumbnail_mime_type: Optional[str] = thumbnail_mime_type
-            self.show_caption_above_media: Optional[bool] = show_caption_above_media
 
     @property
-    def mpeg4_duration(self) -> Optional[Union[int, dtm.timedelta]]:
-        return get_timedelta_value(self._mpeg4_duration, attribute="mpeg4_duration")
->>>>>>> 3f5f3a68
+    def mpeg4_duration(self) -> int | dtm.timedelta | None:
+        return get_timedelta_value(self._mpeg4_duration, attribute="mpeg4_duration")