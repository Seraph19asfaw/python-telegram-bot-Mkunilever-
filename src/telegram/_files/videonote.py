--- conflicted
+++ resolved
@@ -18,11 +18,7 @@
 # along with this program.  If not, see [http://www.gnu.org/licenses/].
 """This module contains an object that represents a Telegram VideoNote."""
 
-<<<<<<< HEAD
-=======
 import datetime as dtm
-from typing import Optional, Union
->>>>>>> 3f5f3a68
 
 from telegram._files._basethumbedmedium import _BaseThumbedMedium
 from telegram._files.photosize import PhotoSize
@@ -85,15 +81,9 @@
         file_id: str,
         file_unique_id: str,
         length: int,
-<<<<<<< HEAD
-        duration: int,
+        duration: TimePeriod,
         file_size: int | None = None,
         thumbnail: PhotoSize | None = None,
-=======
-        duration: TimePeriod,
-        file_size: Optional[int] = None,
-        thumbnail: Optional[PhotoSize] = None,
->>>>>>> 3f5f3a68
         *,
         api_kwargs: JSONDict | None = None,
     ):
@@ -110,7 +100,7 @@
             self._duration: dtm.timedelta = to_timedelta(duration)
 
     @property
-    def duration(self) -> Union[int, dtm.timedelta]:
+    def duration(self) -> int | dtm.timedelta:
         return get_timedelta_value(  # type: ignore[return-value]
             self._duration, attribute="duration"
         )