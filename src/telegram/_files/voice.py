--- conflicted
+++ resolved
@@ -17,11 +17,7 @@
 # You should have received a copy of the GNU Lesser Public License
 # along with this program.  If not, see [http://www.gnu.org/licenses/].
 """This module contains an object that represents a Telegram Voice."""
-<<<<<<< HEAD
-=======
 import datetime as dtm
-from typing import Optional, Union
->>>>>>> 3f5f3a68
 
 from telegram._files._basemedium import _BaseMedium
 from telegram._utils.argumentparsing import to_timedelta
@@ -71,15 +67,9 @@
         self,
         file_id: str,
         file_unique_id: str,
-<<<<<<< HEAD
-        duration: int,
+        duration: TimePeriod,
         mime_type: str | None = None,
         file_size: int | None = None,
-=======
-        duration: TimePeriod,
-        mime_type: Optional[str] = None,
-        file_size: Optional[int] = None,
->>>>>>> 3f5f3a68
         *,
         api_kwargs: JSONDict | None = None,
     ):
@@ -93,14 +83,10 @@
             # Required
             self._duration: dtm.timedelta = to_timedelta(duration)
             # Optional
-<<<<<<< HEAD
             self.mime_type: str | None = mime_type
-=======
-            self.mime_type: Optional[str] = mime_type
 
     @property
-    def duration(self) -> Union[int, dtm.timedelta]:
+    def duration(self) -> int | dtm.timedelta:
         return get_timedelta_value(  # type: ignore[return-value]
             self._duration, attribute="duration"
-        )
->>>>>>> 3f5f3a68
+        )