#!/usr/bin/env python
#
# A library that provides a Python interface to the Telegram Bot API
# Copyright (C) 2015-2025
# Leandro Toledo de Souza <devs@python-telegram-bot.org>
#
# This program is free software: you can redistribute it and/or modify
# it under the terms of the GNU Lesser Public License as published by
# the Free Software Foundation, either version 3 of the License, or
# (at your option) any later version.
#
# This program is distributed in the hope that it will be useful,
# but WITHOUT ANY WARRANTY; without even the implied warranty of
# MERCHANTABILITY or FITNESS FOR A PARTICULAR PURPOSE.  See the
# GNU Lesser Public License for more details.
#
# You should have received a copy of the GNU Lesser Public License
# along with this program.  If not, see [http://www.gnu.org/licenses/].
"""Base class for Telegram InputMedia Objects."""
import datetime as dtm
from collections.abc import Sequence
from typing import TYPE_CHECKING, Final, TypeAlias

from telegram import constants
from telegram._files.animation import Animation
from telegram._files.audio import Audio
from telegram._files.document import Document
from telegram._files.inputfile import InputFile
from telegram._files.photosize import PhotoSize
from telegram._files.video import Video
from telegram._messageentity import MessageEntity
from telegram._telegramobject import TelegramObject
from telegram._utils import enum
from telegram._utils.argumentparsing import parse_sequence_arg, to_timedelta
from telegram._utils.datetime import get_timedelta_value
from telegram._utils.defaultvalue import DEFAULT_NONE
from telegram._utils.files import parse_file_input
<<<<<<< HEAD
from telegram._utils.types import JSONDict, ODVInput
=======
from telegram._utils.types import FileInput, JSONDict, ODVInput, TimePeriod
>>>>>>> 3f5f3a68
from telegram.constants import InputMediaType

if TYPE_CHECKING:
    from telegram._utils.types import FileInput

MediaType: TypeAlias = Animation | Audio | Document | PhotoSize | Video


class InputMedia(TelegramObject):
    """
    Base class for Telegram InputMedia Objects.

    .. versionchanged:: 20.0
        Added arguments and attributes :attr:`type`, :attr:`media`, :attr:`caption`,
            :attr:`caption_entities`, :paramref:`parse_mode`.

    .. seealso:: :wiki:`Working with Files and Media <Working-with-Files-and-Media>`

    Args:
        media_type (:obj:`str`): Type of media that the instance represents.
        media (:obj:`str` | :class:`~telegram.InputFile`): File to send.
            |fileinputnopath|
        caption (:obj:`str`, optional): Caption of the media to be sent,
            0-:tg-const:`telegram.constants.MessageLimit.CAPTION_LENGTH` characters after entities
            parsing.
        caption_entities (Sequence[:class:`telegram.MessageEntity`], optional): |caption_entities|

            .. versionchanged:: 20.0
                |sequenceclassargs|

        parse_mode (:obj:`str`, optional): |parse_mode|

    Attributes:
        type (:obj:`str`): Type of the input media.
        media (:obj:`str` | :class:`telegram.InputFile`): Media to send.
        caption (:obj:`str`): Optional. Caption of the media to be sent,
            0-:tg-const:`telegram.constants.MessageLimit.CAPTION_LENGTH` characters after entities
            parsing.
        parse_mode (:obj:`str`): Optional. |parse_mode|
        caption_entities (tuple[:class:`telegram.MessageEntity`]): Optional. |captionentitiesattr|

            .. versionchanged:: 20.0

                * |tupleclassattrs|
                * |alwaystuple|

    """

    __slots__ = ("caption", "caption_entities", "media", "parse_mode", "type")

    def __init__(
        self,
        media_type: str,
        media: str | InputFile,
        caption: str | None = None,
        caption_entities: Sequence[MessageEntity] | None = None,
        parse_mode: ODVInput[str] = DEFAULT_NONE,
        *,
        api_kwargs: JSONDict | None = None,
    ):
        super().__init__(api_kwargs=api_kwargs)
        self.type: str = enum.get_member(constants.InputMediaType, media_type, media_type)
        self.media: str | InputFile = media
        self.caption: str | None = caption
        self.caption_entities: tuple[MessageEntity, ...] = parse_sequence_arg(caption_entities)
        self.parse_mode: ODVInput[str] = parse_mode

        self._freeze()

    @staticmethod
    def _parse_thumbnail_input(thumbnail: "FileInput | None") -> str | InputFile | None:
        # We use local_mode=True because we don't have access to the actual setting and want
        # things to work in local mode.
        return (
            parse_file_input(thumbnail, attach=True, local_mode=True)
            if thumbnail is not None
            else thumbnail
        )


class InputPaidMedia(TelegramObject):
    """
    Base class for Telegram InputPaidMedia Objects. Currently, it can be one of:

    * :class:`telegram.InputPaidMediaPhoto`
    * :class:`telegram.InputPaidMediaVideo`

    .. seealso:: :wiki:`Working with Files and Media <Working-with-Files-and-Media>`

    .. versionadded:: 21.4

    Args:
        type (:obj:`str`): Type of media that the instance represents.
        media (:obj:`str` | :class:`~telegram.InputFile`): File
            to send. |fileinputnopath|

    Attributes:
        type (:obj:`str`): Type of the input media.
        media (:obj:`str` | :class:`telegram.InputFile`): Media to send.
    """

    PHOTO: Final[str] = constants.InputPaidMediaType.PHOTO
    """:const:`telegram.constants.InputPaidMediaType.PHOTO`"""
    VIDEO: Final[str] = constants.InputPaidMediaType.VIDEO
    """:const:`telegram.constants.InputPaidMediaType.VIDEO`"""

    __slots__ = ("media", "type")

    def __init__(
        self,
        type: str,  # pylint: disable=redefined-builtin
        media: str | InputFile,
        *,
        api_kwargs: JSONDict | None = None,
    ):
        super().__init__(api_kwargs=api_kwargs)
        self.type: str = enum.get_member(constants.InputPaidMediaType, type, type)
        self.media: str | InputFile = media

        self._freeze()


class InputPaidMediaPhoto(InputPaidMedia):
    """The paid media to send is a photo.

    .. seealso:: :wiki:`Working with Files and Media <Working-with-Files-and-Media>`

    .. versionadded:: 21.4

    Args:
        media (:obj:`str` | :term:`file object` | :class:`~telegram.InputFile` | :obj:`bytes` | \
            :class:`pathlib.Path` | :class:`telegram.PhotoSize`): File to send. |fileinputnopath|
            Lastly you can pass an existing :class:`telegram.PhotoSize` object to send.

    Attributes:
        type (:obj:`str`): Type of the media, always
            :tg-const:`telegram.constants.InputPaidMediaType.PHOTO`.
        media (:obj:`str` | :class:`telegram.InputFile`): Photo to send.
    """

    __slots__ = ()

    def __init__(
        self,
        media: "FileInput | PhotoSize",
        *,
        api_kwargs: JSONDict | None = None,
    ):
        media = parse_file_input(media, PhotoSize, attach=True, local_mode=True)
        super().__init__(type=InputPaidMedia.PHOTO, media=media, api_kwargs=api_kwargs)
        self._freeze()


class InputPaidMediaVideo(InputPaidMedia):
    """
    The paid media to send is a video.

    .. seealso:: :wiki:`Working with Files and Media <Working-with-Files-and-Media>`

    .. versionadded:: 21.4

    Note:
        *  When using a :class:`telegram.Video` for the :attr:`media` attribute, it will take the
           width, height and duration from that video, unless otherwise specified with the optional
           arguments.
        *  :paramref:`thumbnail` will be ignored for small video files, for which Telegram can
           easily generate thumbnails. However, this behaviour is undocumented and might be
           changed by Telegram.

    Args:
        media (:obj:`str` | :term:`file object` | :class:`~telegram.InputFile` | :obj:`bytes` | \
            :class:`pathlib.Path` | :class:`telegram.Video`): File to send. |fileinputnopath|
            Lastly you can pass an existing :class:`telegram.Video` object to send.
        thumbnail (:term:`file object` | :obj:`bytes` | :class:`pathlib.Path` | :obj:`str`, \
                optional): |thumbdocstringnopath|
        cover (:term:`file object` | :obj:`bytes` | :class:`pathlib.Path` | :obj:`str`, \
                optional): Cover for the video in the message. |fileinputnopath|

            .. versionchanged:: 21.11
        start_timestamp (:obj:`int`, optional): Start timestamp for the video in the message

            .. versionchanged:: 21.11
        width (:obj:`int`, optional): Video width.
        height (:obj:`int`, optional): Video height.
        duration (:obj:`int` | :class:`datetime.timedelta`, optional): Video duration in seconds.

            .. versionchanged:: v22.2
                |time-period-input|
        supports_streaming (:obj:`bool`, optional): Pass :obj:`True`, if the uploaded video is
            suitable for streaming.

    Attributes:
        type (:obj:`str`): Type of the media, always
            :tg-const:`telegram.constants.InputPaidMediaType.VIDEO`.
        media (:obj:`str` | :class:`telegram.InputFile`): Video to send.
        thumbnail (:class:`telegram.InputFile`): Optional. |thumbdocstringbase|
        cover (:class:`telegram.InputFile`): Optional. Cover for the video in the message.
            |fileinputnopath|

            .. versionchanged:: 21.11
        start_timestamp (:obj:`int`): Optional. Start timestamp for the video in the message

            .. versionchanged:: 21.11
        width (:obj:`int`): Optional. Video width.
        height (:obj:`int`): Optional. Video height.
        duration (:obj:`int` | :class:`datetime.timedelta`): Optional. Video duration in seconds.

            .. deprecated:: v22.2
                |time-period-int-deprecated|
        supports_streaming (:obj:`bool`): Optional. :obj:`True`, if the uploaded video is
            suitable for streaming.
    """

    __slots__ = (
        "_duration",
        "cover",
        "height",
        "start_timestamp",
        "supports_streaming",
        "thumbnail",
        "width",
    )

    def __init__(
        self,
<<<<<<< HEAD
        media: "FileInput | Video",
        thumbnail: "FileInput | None" = None,
        width: int | None = None,
        height: int | None = None,
        duration: int | None = None,
        supports_streaming: bool | None = None,
        cover: "FileInput | None" = None,
        start_timestamp: int | None = None,
=======
        media: Union[FileInput, Video],
        thumbnail: Optional[FileInput] = None,
        width: Optional[int] = None,
        height: Optional[int] = None,
        duration: Optional[TimePeriod] = None,
        supports_streaming: Optional[bool] = None,
        cover: Optional[FileInput] = None,
        start_timestamp: Optional[int] = None,
>>>>>>> 3f5f3a68
        *,
        api_kwargs: JSONDict | None = None,
    ):
        if isinstance(media, Video):
            width = width if width is not None else media.width
            height = height if height is not None else media.height
            duration = duration if duration is not None else media._duration
            media = media.file_id
        else:
            # We use local_mode=True because we don't have access to the actual setting and want
            # things to work in local mode.
            media = parse_file_input(media, attach=True, local_mode=True)

        super().__init__(type=InputPaidMedia.VIDEO, media=media, api_kwargs=api_kwargs)
        with self._unfrozen():
<<<<<<< HEAD
            self.thumbnail: str | InputFile | None = InputMedia._parse_thumbnail_input(thumbnail)
            self.width: int | None = width
            self.height: int | None = height
            self.duration: int | None = duration
            self.supports_streaming: bool | None = supports_streaming
            self.cover: InputFile | str | None = (
=======
            self.thumbnail: Optional[Union[str, InputFile]] = InputMedia._parse_thumbnail_input(
                thumbnail
            )
            self.width: Optional[int] = width
            self.height: Optional[int] = height
            self._duration: Optional[dtm.timedelta] = to_timedelta(duration)
            self.supports_streaming: Optional[bool] = supports_streaming
            self.cover: Optional[Union[InputFile, str]] = (
>>>>>>> 3f5f3a68
                parse_file_input(cover, attach=True, local_mode=True) if cover else None
            )
            self.start_timestamp: int | None = start_timestamp

    @property
    def duration(self) -> Optional[Union[int, dtm.timedelta]]:
        return get_timedelta_value(self._duration, attribute="duration")


class InputMediaAnimation(InputMedia):
    """Represents an animation file (GIF or H.264/MPEG-4 AVC video without sound) to be sent.

    Note:
        When using a :class:`telegram.Animation` for the :attr:`media` attribute, it will take the
        width, height and duration from that animation, unless otherwise specified with the
        optional arguments.

    .. seealso:: :wiki:`Working with Files and Media <Working-with-Files-and-Media>`

    .. versionchanged:: 20.5
      |removed_thumb_note|

    Args:
        media (:obj:`str` | :term:`file object` | :class:`~telegram.InputFile` | :obj:`bytes` | \
            :class:`pathlib.Path` | :class:`telegram.Animation`): File to send. |fileinputnopath|
            Lastly you can pass an existing :class:`telegram.Animation` object to send.

            .. versionchanged:: 13.2
               Accept :obj:`bytes` as input.
        filename (:obj:`str`, optional): Custom file name for the animation, when uploading a
            new file. Convenience parameter, useful e.g. when sending files generated by the
            :obj:`tempfile` module.

            .. versionadded:: 13.1
        caption (:obj:`str`, optional): Caption of the animation to be sent,
            0-:tg-const:`telegram.constants.MessageLimit.CAPTION_LENGTH` characters
            after entities parsing.
        parse_mode (:obj:`str`, optional): |parse_mode|
        caption_entities (Sequence[:class:`telegram.MessageEntity`], optional): |caption_entities|

            .. versionchanged:: 20.0
                |sequenceclassargs|

        width (:obj:`int`, optional): Animation width.
        height (:obj:`int`, optional): Animation height.
        duration (:obj:`int` | :class:`datetime.timedelta`, optional): Animation duration
            in seconds.

            .. versionchanged:: v22.2
                |time-period-input|
        has_spoiler (:obj:`bool`, optional): Pass :obj:`True`, if the animation needs to be covered
            with a spoiler animation.

            .. versionadded:: 20.0
        thumbnail (:term:`file object` | :obj:`bytes` | :class:`pathlib.Path` | :obj:`str`, \
                optional): |thumbdocstringnopath|

            .. versionadded:: 20.2
        show_caption_above_media (:obj:`bool`, optional): Pass |show_cap_above_med|

            .. versionadded:: 21.3

    Attributes:
        type (:obj:`str`): :tg-const:`telegram.constants.InputMediaType.ANIMATION`.
        media (:obj:`str` | :class:`telegram.InputFile`): Animation to send.
        caption (:obj:`str`): Optional. Caption of the animation to be sent,
            0-:tg-const:`telegram.constants.MessageLimit.CAPTION_LENGTH` characters
            after entities parsing.
        parse_mode (:obj:`str`): Optional. The parse mode to use for text formatting.
        caption_entities (tuple[:class:`telegram.MessageEntity`]): Optional. |captionentitiesattr|

            .. versionchanged:: 20.0

                * |tupleclassattrs|
                * |alwaystuple|
        width (:obj:`int`): Optional. Animation width.
        height (:obj:`int`): Optional. Animation height.
        duration (:obj:`int` | :class:`datetime.timedelta`): Optional. Animation duration
            in seconds.

            .. deprecated:: v22.2
                |time-period-int-deprecated|
        has_spoiler (:obj:`bool`): Optional. :obj:`True`, if the animation is covered with a
            spoiler animation.

            .. versionadded:: 20.0
        thumbnail (:class:`telegram.InputFile`): Optional. |thumbdocstringbase|

            .. versionadded:: 20.2
        show_caption_above_media (:obj:`bool`): Optional. |show_cap_above_med|

            .. versionadded:: 21.3
    """

    __slots__ = (
        "_duration",
        "has_spoiler",
        "height",
        "show_caption_above_media",
        "thumbnail",
        "width",
    )

    def __init__(
        self,
        media: "FileInput | Animation",
        caption: str | None = None,
        parse_mode: ODVInput[str] = DEFAULT_NONE,
<<<<<<< HEAD
        width: int | None = None,
        height: int | None = None,
        duration: int | None = None,
        caption_entities: Sequence[MessageEntity] | None = None,
        filename: str | None = None,
        has_spoiler: bool | None = None,
        thumbnail: "FileInput | None" = None,
        show_caption_above_media: bool | None = None,
=======
        width: Optional[int] = None,
        height: Optional[int] = None,
        duration: Optional[TimePeriod] = None,
        caption_entities: Optional[Sequence[MessageEntity]] = None,
        filename: Optional[str] = None,
        has_spoiler: Optional[bool] = None,
        thumbnail: Optional[FileInput] = None,
        show_caption_above_media: Optional[bool] = None,
>>>>>>> 3f5f3a68
        *,
        api_kwargs: JSONDict | None = None,
    ):
        if isinstance(media, Animation):
            width = media.width if width is None else width
            height = media.height if height is None else height
            duration = duration if duration is not None else media._duration
            media = media.file_id
        else:
            # We use local_mode=True because we don't have access to the actual setting and want
            # things to work in local mode.
            media = parse_file_input(media, filename=filename, attach=True, local_mode=True)

        super().__init__(
            InputMediaType.ANIMATION,
            media,
            caption,
            caption_entities,
            parse_mode,
            api_kwargs=api_kwargs,
        )
        with self._unfrozen():
<<<<<<< HEAD
            self.thumbnail: str | InputFile | None = self._parse_thumbnail_input(thumbnail)
            self.width: int | None = width
            self.height: int | None = height
            self.duration: int | None = duration
            self.has_spoiler: bool | None = has_spoiler
            self.show_caption_above_media: bool | None = show_caption_above_media
=======
            self.thumbnail: Optional[Union[str, InputFile]] = self._parse_thumbnail_input(
                thumbnail
            )
            self.width: Optional[int] = width
            self.height: Optional[int] = height
            self._duration: Optional[dtm.timedelta] = to_timedelta(duration)
            self.has_spoiler: Optional[bool] = has_spoiler
            self.show_caption_above_media: Optional[bool] = show_caption_above_media
>>>>>>> 3f5f3a68

    @property
    def duration(self) -> Optional[Union[int, dtm.timedelta]]:
        return get_timedelta_value(self._duration, attribute="duration")


class InputMediaPhoto(InputMedia):
    """Represents a photo to be sent.

    .. seealso:: :wiki:`Working with Files and Media <Working-with-Files-and-Media>`

    Args:
        media (:obj:`str` | :term:`file object` | :class:`~telegram.InputFile` | :obj:`bytes` | \
            :class:`pathlib.Path` | :class:`telegram.PhotoSize`): File to send. |fileinputnopath|
            Lastly you can pass an existing :class:`telegram.PhotoSize` object to send.

            .. versionchanged:: 13.2
               Accept :obj:`bytes` as input.
        filename (:obj:`str`, optional): Custom file name for the photo, when uploading a
            new file. Convenience parameter, useful e.g. when sending files generated by the
            :obj:`tempfile` module.

            .. versionadded:: 13.1
        caption (:obj:`str`, optional ): Caption of the photo to be sent,
            0-:tg-const:`telegram.constants.MessageLimit.CAPTION_LENGTH` characters after
            entities parsing.
        parse_mode (:obj:`str`, optional): |parse_mode|
        caption_entities (Sequence[:class:`telegram.MessageEntity`], optional): |caption_entities|

            .. versionchanged:: 20.0
                |sequenceclassargs|
        has_spoiler (:obj:`bool`, optional): Pass :obj:`True`, if the photo needs to be covered
            with a spoiler animation.

            .. versionadded:: 20.0
        show_caption_above_media (:obj:`bool`, optional): Pass |show_cap_above_med|

            .. versionadded:: 21.3

    Attributes:
        type (:obj:`str`): :tg-const:`telegram.constants.InputMediaType.PHOTO`.
        media (:obj:`str` | :class:`telegram.InputFile`): Photo to send.
        caption (:obj:`str`): Optional. Caption of the photo to be sent,
            0-:tg-const:`telegram.constants.MessageLimit.CAPTION_LENGTH` characters
            after entities parsing.
        parse_mode (:obj:`str`): Optional. |parse_mode|
        caption_entities (tuple[:class:`telegram.MessageEntity`]): Optional. |captionentitiesattr|

            .. versionchanged:: 20.0

                * |tupleclassattrs|
                * |alwaystuple|
        has_spoiler (:obj:`bool`): Optional. :obj:`True`, if the photo is covered with a
            spoiler animation.

            .. versionadded:: 20.0
        show_caption_above_media (:obj:`bool`): Optional. |show_cap_above_med|

            .. versionadded:: 21.3
    """

    __slots__ = (
        "has_spoiler",
        "show_caption_above_media",
    )

    def __init__(
        self,
        media: "FileInput | PhotoSize",
        caption: str | None = None,
        parse_mode: ODVInput[str] = DEFAULT_NONE,
        caption_entities: Sequence[MessageEntity] | None = None,
        filename: str | None = None,
        has_spoiler: bool | None = None,
        show_caption_above_media: bool | None = None,
        *,
        api_kwargs: JSONDict | None = None,
    ):
        # We use local_mode=True because we don't have access to the actual setting and want
        # things to work in local mode.
        media = parse_file_input(media, PhotoSize, filename=filename, attach=True, local_mode=True)
        super().__init__(
            InputMediaType.PHOTO,
            media,
            caption,
            caption_entities,
            parse_mode,
            api_kwargs=api_kwargs,
        )

        with self._unfrozen():
            self.has_spoiler: bool | None = has_spoiler
            self.show_caption_above_media: bool | None = show_caption_above_media


class InputMediaVideo(InputMedia):
    """Represents a video to be sent.

    .. seealso:: :wiki:`Working with Files and Media <Working-with-Files-and-Media>`

    Note:
        *  When using a :class:`telegram.Video` for the :attr:`media` attribute, it will take the
           width, height and duration from that video, unless otherwise specified with the optional
           arguments.
        *  :paramref:`thumbnail` will be ignored for small video files, for which Telegram can
            easily generate thumbnails. However, this behaviour is undocumented and might be
            changed by Telegram.

    .. versionchanged:: 20.5
      |removed_thumb_note|

    Args:
        media (:obj:`str` | :term:`file object` | :class:`~telegram.InputFile` | :obj:`bytes` | \
            :class:`pathlib.Path` | :class:`telegram.Video`): File to send. |fileinputnopath|
            Lastly you can pass an existing :class:`telegram.Video` object to send.

            .. versionchanged:: 13.2
               Accept :obj:`bytes` as input.
        filename (:obj:`str`, optional): Custom file name for the video, when uploading a
            new file. Convenience parameter, useful e.g. when sending files generated by the
            :obj:`tempfile` module.

            .. versionadded:: 13.1
        caption (:obj:`str`, optional): Caption of the video to be sent,
            0-:tg-const:`telegram.constants.MessageLimit.CAPTION_LENGTH` characters after
            entities parsing.
        parse_mode (:obj:`str`, optional): |parse_mode|
        caption_entities (Sequence[:class:`telegram.MessageEntity`], optional): |caption_entities|

            .. versionchanged:: 20.0
                |sequenceclassargs|

        width (:obj:`int`, optional): Video width.
        height (:obj:`int`, optional): Video height.
        duration (:obj:`int` | :class:`datetime.timedelta`, optional): Video duration in seconds.

            .. versionchanged:: v22.2
                |time-period-input|
        supports_streaming (:obj:`bool`, optional): Pass :obj:`True`, if the uploaded video is
            suitable for streaming.
        has_spoiler (:obj:`bool`, optional): Pass :obj:`True`, if the video needs to be covered
            with a spoiler animation.

            .. versionadded:: 20.0
        thumbnail (:term:`file object` | :obj:`bytes` | :class:`pathlib.Path` | :obj:`str`, \
                optional): |thumbdocstringnopath|

            .. versionadded:: 20.2
        cover (:term:`file object` | :obj:`bytes` | :class:`pathlib.Path` | :obj:`str`, \
                optional): Cover for the video in the message. |fileinputnopath|

            .. versionchanged:: 21.11
        start_timestamp (:obj:`int`, optional): Start timestamp for the video in the message

            .. versionchanged:: 21.11
        show_caption_above_media (:obj:`bool`, optional): Pass |show_cap_above_med|

            .. versionadded:: 21.3

    Attributes:
        type (:obj:`str`): :tg-const:`telegram.constants.InputMediaType.VIDEO`.
        media (:obj:`str` | :class:`telegram.InputFile`): Video file to send.
        caption (:obj:`str`): Optional. Caption of the video to be sent,
            0-:tg-const:`telegram.constants.MessageLimit.CAPTION_LENGTH` characters
            after entities parsing.
        parse_mode (:obj:`str`): Optional. |parse_mode|
        caption_entities (tuple[:class:`telegram.MessageEntity`]): Optional. |captionentitiesattr|

            .. versionchanged:: 20.0

                * |tupleclassattrs|
                * |alwaystuple|
        width (:obj:`int`): Optional. Video width.
        height (:obj:`int`): Optional. Video height.
        duration (:obj:`int` | :class:`datetime.timedelta`): Optional. Video duration in seconds.

            .. deprecated:: v22.2
                |time-period-int-deprecated|
        supports_streaming (:obj:`bool`): Optional. :obj:`True`, if the uploaded video is
            suitable for streaming.
        has_spoiler (:obj:`bool`): Optional. :obj:`True`, if the video is covered with a
            spoiler animation.

            .. versionadded:: 20.0
        thumbnail (:class:`telegram.InputFile`): Optional. |thumbdocstringbase|

            .. versionadded:: 20.2
        show_caption_above_media (:obj:`bool`): Optional. |show_cap_above_med|

            .. versionadded:: 21.3
        cover (:class:`telegram.InputFile`): Optional. Cover for the video in the message.
            |fileinputnopath|

            .. versionchanged:: 21.11
        start_timestamp (:obj:`int`): Optional. Start timestamp for the video in the message

            .. versionchanged:: 21.11
    """

    __slots__ = (
        "_duration",
        "cover",
        "has_spoiler",
        "height",
        "show_caption_above_media",
        "start_timestamp",
        "supports_streaming",
        "thumbnail",
        "width",
    )

    def __init__(
        self,
<<<<<<< HEAD
        media: "FileInput | Video",
        caption: str | None = None,
        width: int | None = None,
        height: int | None = None,
        duration: int | None = None,
        supports_streaming: bool | None = None,
=======
        media: Union[FileInput, Video],
        caption: Optional[str] = None,
        width: Optional[int] = None,
        height: Optional[int] = None,
        duration: Optional[TimePeriod] = None,
        supports_streaming: Optional[bool] = None,
>>>>>>> 3f5f3a68
        parse_mode: ODVInput[str] = DEFAULT_NONE,
        caption_entities: Sequence[MessageEntity] | None = None,
        filename: str | None = None,
        has_spoiler: bool | None = None,
        thumbnail: "FileInput | None" = None,
        show_caption_above_media: bool | None = None,
        cover: "FileInput | None" = None,
        start_timestamp: int | None = None,
        *,
        api_kwargs: JSONDict | None = None,
    ):
        if isinstance(media, Video):
            width = width if width is not None else media.width
            height = height if height is not None else media.height
            duration = duration if duration is not None else media._duration
            media = media.file_id
        else:
            # We use local_mode=True because we don't have access to the actual setting and want
            # things to work in local mode.
            media = parse_file_input(media, filename=filename, attach=True, local_mode=True)

        super().__init__(
            InputMediaType.VIDEO,
            media,
            caption,
            caption_entities,
            parse_mode,
            api_kwargs=api_kwargs,
        )
        with self._unfrozen():
<<<<<<< HEAD
            self.width: int | None = width
            self.height: int | None = height
            self.duration: int | None = duration
            self.thumbnail: str | InputFile | None = self._parse_thumbnail_input(thumbnail)
            self.supports_streaming: bool | None = supports_streaming
            self.has_spoiler: bool | None = has_spoiler
            self.show_caption_above_media: bool | None = show_caption_above_media
            self.cover: InputFile | str | None = (
=======
            self.width: Optional[int] = width
            self.height: Optional[int] = height
            self._duration: Optional[dtm.timedelta] = to_timedelta(duration)
            self.thumbnail: Optional[Union[str, InputFile]] = self._parse_thumbnail_input(
                thumbnail
            )
            self.supports_streaming: Optional[bool] = supports_streaming
            self.has_spoiler: Optional[bool] = has_spoiler
            self.show_caption_above_media: Optional[bool] = show_caption_above_media
            self.cover: Optional[Union[InputFile, str]] = (
>>>>>>> 3f5f3a68
                parse_file_input(cover, attach=True, local_mode=True) if cover else None
            )
            self.start_timestamp: int | None = start_timestamp

    @property
    def duration(self) -> Optional[Union[int, dtm.timedelta]]:
        return get_timedelta_value(self._duration, attribute="duration")


class InputMediaAudio(InputMedia):
    """Represents an audio file to be treated as music to be sent.

    .. seealso:: :wiki:`Working with Files and Media <Working-with-Files-and-Media>`

    Note:
        When using a :class:`telegram.Audio` for the :attr:`media` attribute, it will take the
        duration, performer and title from that video, unless otherwise specified with the
        optional arguments.

    .. versionchanged:: 20.5
      |removed_thumb_note|

    Args:
        media (:obj:`str` | :term:`file object` | :class:`~telegram.InputFile` | :obj:`bytes` | \
            :class:`pathlib.Path` | :class:`telegram.Audio`): File to send. |fileinputnopath|
            Lastly you can pass an existing :class:`telegram.Audio` object to send.

            .. versionchanged:: 13.2
               Accept :obj:`bytes` as input.
        filename (:obj:`str`, optional): Custom file name for the audio, when uploading a
            new file. Convenience parameter, useful e.g. when sending files generated by the
            :obj:`tempfile` module.

            .. versionadded:: 13.1
        caption (:obj:`str`, optional): Caption of the audio to be sent,
            0-:tg-const:`telegram.constants.MessageLimit.CAPTION_LENGTH` characters after
            entities parsing.
        parse_mode (:obj:`str`, optional): |parse_mode|
        caption_entities (Sequence[:class:`telegram.MessageEntity`], optional): |caption_entities|

            .. versionchanged:: 20.0
                |sequenceclassargs|

        duration (:obj:`int` | :class:`datetime.timedelta`, optional): Duration of the audio
            in seconds as defined by the sender.

            .. versionchanged:: v22.2
                |time-period-input|
        performer (:obj:`str`, optional): Performer of the audio as defined by the sender or by
            audio tags.
        title (:obj:`str`, optional): Title of the audio as defined by the sender or by audio tags.
        thumbnail (:term:`file object` | :obj:`bytes` | :class:`pathlib.Path` | :obj:`str`, \
                optional): |thumbdocstringnopath|

            .. versionadded:: 20.2

    Attributes:
        type (:obj:`str`): :tg-const:`telegram.constants.InputMediaType.AUDIO`.
        media (:obj:`str` | :class:`telegram.InputFile`): Audio file to send.
        caption (:obj:`str`): Optional. Caption of the audio to be sent,
            0-:tg-const:`telegram.constants.MessageLimit.CAPTION_LENGTH` characters
            after entities parsing.
        parse_mode (:obj:`str`): Optional. |parse_mode|
        caption_entities (tuple[:class:`telegram.MessageEntity`]): Optional. |captionentitiesattr|

            .. versionchanged:: 20.0

                * |tupleclassattrs|
                * |alwaystuple|
        duration (:obj:`int` | :class:`datetime.timedelta`): Optional. Duration of the audio
            in seconds.

            .. deprecated:: v22.2
                |time-period-int-deprecated|
        performer (:obj:`str`): Optional. Performer of the audio as defined by the sender or by
            audio tags.
        title (:obj:`str`): Optional. Title of the audio as defined by the sender or by audio tags.
        thumbnail (:class:`telegram.InputFile`): Optional. |thumbdocstringbase|

            .. versionadded:: 20.2

    """

    __slots__ = ("_duration", "performer", "thumbnail", "title")

    def __init__(
        self,
        media: "FileInput | Audio",
        caption: str | None = None,
        parse_mode: ODVInput[str] = DEFAULT_NONE,
<<<<<<< HEAD
        duration: int | None = None,
        performer: str | None = None,
        title: str | None = None,
        caption_entities: Sequence[MessageEntity] | None = None,
        filename: str | None = None,
        thumbnail: "FileInput | None" = None,
=======
        duration: Optional[TimePeriod] = None,
        performer: Optional[str] = None,
        title: Optional[str] = None,
        caption_entities: Optional[Sequence[MessageEntity]] = None,
        filename: Optional[str] = None,
        thumbnail: Optional[FileInput] = None,
>>>>>>> 3f5f3a68
        *,
        api_kwargs: JSONDict | None = None,
    ):
        if isinstance(media, Audio):
            duration = duration if duration is not None else media._duration
            performer = media.performer if performer is None else performer
            title = media.title if title is None else title
            media = media.file_id
        else:
            # We use local_mode=True because we don't have access to the actual setting and want
            # things to work in local mode.
            media = parse_file_input(media, filename=filename, attach=True, local_mode=True)

        super().__init__(
            InputMediaType.AUDIO,
            media,
            caption,
            caption_entities,
            parse_mode,
            api_kwargs=api_kwargs,
        )
        with self._unfrozen():
<<<<<<< HEAD
            self.thumbnail: str | InputFile | None = self._parse_thumbnail_input(thumbnail)
            self.duration: int | None = duration
            self.title: str | None = title
            self.performer: str | None = performer
=======
            self.thumbnail: Optional[Union[str, InputFile]] = self._parse_thumbnail_input(
                thumbnail
            )
            self._duration: Optional[dtm.timedelta] = to_timedelta(duration)
            self.title: Optional[str] = title
            self.performer: Optional[str] = performer
>>>>>>> 3f5f3a68

    @property
    def duration(self) -> Optional[Union[int, dtm.timedelta]]:
        return get_timedelta_value(self._duration, attribute="duration")


class InputMediaDocument(InputMedia):
    """Represents a general file to be sent.

    .. seealso:: :wiki:`Working with Files and Media <Working-with-Files-and-Media>`

    .. versionchanged:: 20.5
      |removed_thumb_note|

    Args:
        media (:obj:`str` | :term:`file object` | :class:`~telegram.InputFile` | :obj:`bytes` \
            | :class:`pathlib.Path` | :class:`telegram.Document`): File to send. |fileinputnopath|
            Lastly you can pass an existing :class:`telegram.Document` object to send.

            .. versionchanged:: 13.2
               Accept :obj:`bytes` as input.
        filename (:obj:`str`, optional): Custom file name for the document, when uploading a
            new file. Convenience parameter, useful e.g. when sending files generated by the
            :obj:`tempfile` module.

            .. versionadded:: 13.1
        caption (:obj:`str`, optional): Caption of the document to be sent,
            0-:tg-const:`telegram.constants.MessageLimit.CAPTION_LENGTH` characters after
            entities parsing.
        parse_mode (:obj:`str`, optional): |parse_mode|
        caption_entities (Sequence[:class:`telegram.MessageEntity`], optional): |caption_entities|

            .. versionchanged:: 20.0
                |sequenceclassargs|

        disable_content_type_detection (:obj:`bool`, optional): Disables automatic server-side
            content type detection for files uploaded using multipart/form-data. Always
            :obj:`True`, if the document is sent as part of an album.
        thumbnail (:term:`file object` | :obj:`bytes` | :class:`pathlib.Path` | :obj:`str`, \
                optional): |thumbdocstringnopath|

            .. versionadded:: 20.2

    Attributes:
        type (:obj:`str`): :tg-const:`telegram.constants.InputMediaType.DOCUMENT`.
        media (:obj:`str` | :class:`telegram.InputFile`): File to send.
        caption (:obj:`str`): Optional. Caption of the document to be sent,
            0-:tg-const:`telegram.constants.MessageLimit.CAPTION_LENGTH` characters
            after entities parsing.
        parse_mode (:obj:`str`): Optional. |parse_mode|
        caption_entities (tuple[:class:`telegram.MessageEntity`]): Optional. |captionentitiesattr|

            .. versionchanged:: 20.0

                * |tupleclassattrs|
                * |alwaystuple|
        disable_content_type_detection (:obj:`bool`): Optional. Disables automatic server-side
            content type detection for files uploaded using multipart/form-data. Always
            :obj:`True`, if the document is sent as part of an album.
        thumbnail (:class:`telegram.InputFile`): Optional. |thumbdocstringbase|

            .. versionadded:: 20.2
    """

    __slots__ = ("disable_content_type_detection", "thumbnail")

    def __init__(
        self,
        media: "FileInput | Document",
        caption: str | None = None,
        parse_mode: ODVInput[str] = DEFAULT_NONE,
        disable_content_type_detection: bool | None = None,
        caption_entities: Sequence[MessageEntity] | None = None,
        filename: str | None = None,
        thumbnail: "FileInput | None" = None,
        *,
        api_kwargs: JSONDict | None = None,
    ):
        # We use local_mode=True because we don't have access to the actual setting and want
        # things to work in local mode.
        media = parse_file_input(media, Document, filename=filename, attach=True, local_mode=True)

        super().__init__(
            InputMediaType.DOCUMENT,
            media,
            caption,
            caption_entities,
            parse_mode,
            api_kwargs=api_kwargs,
        )
        with self._unfrozen():
            self.thumbnail: str | InputFile | None = self._parse_thumbnail_input(thumbnail)
            self.disable_content_type_detection: bool | None = disable_content_type_detection<|MERGE_RESOLUTION|>--- conflicted
+++ resolved
@@ -35,11 +35,7 @@
 from telegram._utils.datetime import get_timedelta_value
 from telegram._utils.defaultvalue import DEFAULT_NONE
 from telegram._utils.files import parse_file_input
-<<<<<<< HEAD
-from telegram._utils.types import JSONDict, ODVInput
-=======
-from telegram._utils.types import FileInput, JSONDict, ODVInput, TimePeriod
->>>>>>> 3f5f3a68
+from telegram._utils.types import JSONDict, ODVInput, TimePeriod
 from telegram.constants import InputMediaType
 
 if TYPE_CHECKING:
@@ -265,25 +261,14 @@
 
     def __init__(
         self,
-<<<<<<< HEAD
         media: "FileInput | Video",
         thumbnail: "FileInput | None" = None,
         width: int | None = None,
         height: int | None = None,
-        duration: int | None = None,
+        duration: TimePeriod | None = None,
         supports_streaming: bool | None = None,
         cover: "FileInput | None" = None,
         start_timestamp: int | None = None,
-=======
-        media: Union[FileInput, Video],
-        thumbnail: Optional[FileInput] = None,
-        width: Optional[int] = None,
-        height: Optional[int] = None,
-        duration: Optional[TimePeriod] = None,
-        supports_streaming: Optional[bool] = None,
-        cover: Optional[FileInput] = None,
-        start_timestamp: Optional[int] = None,
->>>>>>> 3f5f3a68
         *,
         api_kwargs: JSONDict | None = None,
     ):
@@ -299,29 +284,18 @@
 
         super().__init__(type=InputPaidMedia.VIDEO, media=media, api_kwargs=api_kwargs)
         with self._unfrozen():
-<<<<<<< HEAD
             self.thumbnail: str | InputFile | None = InputMedia._parse_thumbnail_input(thumbnail)
             self.width: int | None = width
             self.height: int | None = height
-            self.duration: int | None = duration
+            self._duration: dtm.timedelta | None = to_timedelta(duration)
             self.supports_streaming: bool | None = supports_streaming
             self.cover: InputFile | str | None = (
-=======
-            self.thumbnail: Optional[Union[str, InputFile]] = InputMedia._parse_thumbnail_input(
-                thumbnail
-            )
-            self.width: Optional[int] = width
-            self.height: Optional[int] = height
-            self._duration: Optional[dtm.timedelta] = to_timedelta(duration)
-            self.supports_streaming: Optional[bool] = supports_streaming
-            self.cover: Optional[Union[InputFile, str]] = (
->>>>>>> 3f5f3a68
                 parse_file_input(cover, attach=True, local_mode=True) if cover else None
             )
             self.start_timestamp: int | None = start_timestamp
 
     @property
-    def duration(self) -> Optional[Union[int, dtm.timedelta]]:
+    def duration(self) -> int | dtm.timedelta | None:
         return get_timedelta_value(self._duration, attribute="duration")
 
 
@@ -424,25 +398,14 @@
         media: "FileInput | Animation",
         caption: str | None = None,
         parse_mode: ODVInput[str] = DEFAULT_NONE,
-<<<<<<< HEAD
         width: int | None = None,
         height: int | None = None,
-        duration: int | None = None,
+        duration: TimePeriod | None = None,
         caption_entities: Sequence[MessageEntity] | None = None,
         filename: str | None = None,
         has_spoiler: bool | None = None,
         thumbnail: "FileInput | None" = None,
         show_caption_above_media: bool | None = None,
-=======
-        width: Optional[int] = None,
-        height: Optional[int] = None,
-        duration: Optional[TimePeriod] = None,
-        caption_entities: Optional[Sequence[MessageEntity]] = None,
-        filename: Optional[str] = None,
-        has_spoiler: Optional[bool] = None,
-        thumbnail: Optional[FileInput] = None,
-        show_caption_above_media: Optional[bool] = None,
->>>>>>> 3f5f3a68
         *,
         api_kwargs: JSONDict | None = None,
     ):
@@ -465,26 +428,15 @@
             api_kwargs=api_kwargs,
         )
         with self._unfrozen():
-<<<<<<< HEAD
             self.thumbnail: str | InputFile | None = self._parse_thumbnail_input(thumbnail)
             self.width: int | None = width
             self.height: int | None = height
-            self.duration: int | None = duration
+            self._duration: dtm.timedelta | None = to_timedelta(duration)
             self.has_spoiler: bool | None = has_spoiler
             self.show_caption_above_media: bool | None = show_caption_above_media
-=======
-            self.thumbnail: Optional[Union[str, InputFile]] = self._parse_thumbnail_input(
-                thumbnail
-            )
-            self.width: Optional[int] = width
-            self.height: Optional[int] = height
-            self._duration: Optional[dtm.timedelta] = to_timedelta(duration)
-            self.has_spoiler: Optional[bool] = has_spoiler
-            self.show_caption_above_media: Optional[bool] = show_caption_above_media
->>>>>>> 3f5f3a68
 
     @property
-    def duration(self) -> Optional[Union[int, dtm.timedelta]]:
+    def duration(self) -> int | dtm.timedelta | None:
         return get_timedelta_value(self._duration, attribute="duration")
 
 
@@ -695,21 +647,12 @@
 
     def __init__(
         self,
-<<<<<<< HEAD
         media: "FileInput | Video",
         caption: str | None = None,
         width: int | None = None,
         height: int | None = None,
-        duration: int | None = None,
+        duration: TimePeriod | None = None,
         supports_streaming: bool | None = None,
-=======
-        media: Union[FileInput, Video],
-        caption: Optional[str] = None,
-        width: Optional[int] = None,
-        height: Optional[int] = None,
-        duration: Optional[TimePeriod] = None,
-        supports_streaming: Optional[bool] = None,
->>>>>>> 3f5f3a68
         parse_mode: ODVInput[str] = DEFAULT_NONE,
         caption_entities: Sequence[MessageEntity] | None = None,
         filename: str | None = None,
@@ -740,33 +683,20 @@
             api_kwargs=api_kwargs,
         )
         with self._unfrozen():
-<<<<<<< HEAD
             self.width: int | None = width
             self.height: int | None = height
-            self.duration: int | None = duration
+            self._duration: dtm.timedelta | None = to_timedelta(duration)
             self.thumbnail: str | InputFile | None = self._parse_thumbnail_input(thumbnail)
             self.supports_streaming: bool | None = supports_streaming
             self.has_spoiler: bool | None = has_spoiler
             self.show_caption_above_media: bool | None = show_caption_above_media
             self.cover: InputFile | str | None = (
-=======
-            self.width: Optional[int] = width
-            self.height: Optional[int] = height
-            self._duration: Optional[dtm.timedelta] = to_timedelta(duration)
-            self.thumbnail: Optional[Union[str, InputFile]] = self._parse_thumbnail_input(
-                thumbnail
-            )
-            self.supports_streaming: Optional[bool] = supports_streaming
-            self.has_spoiler: Optional[bool] = has_spoiler
-            self.show_caption_above_media: Optional[bool] = show_caption_above_media
-            self.cover: Optional[Union[InputFile, str]] = (
->>>>>>> 3f5f3a68
                 parse_file_input(cover, attach=True, local_mode=True) if cover else None
             )
             self.start_timestamp: int | None = start_timestamp
 
     @property
-    def duration(self) -> Optional[Union[int, dtm.timedelta]]:
+    def duration(self) -> int | dtm.timedelta | None:
         return get_timedelta_value(self._duration, attribute="duration")
 
 
@@ -851,21 +781,12 @@
         media: "FileInput | Audio",
         caption: str | None = None,
         parse_mode: ODVInput[str] = DEFAULT_NONE,
-<<<<<<< HEAD
-        duration: int | None = None,
+        duration: TimePeriod | None = None,
         performer: str | None = None,
         title: str | None = None,
         caption_entities: Sequence[MessageEntity] | None = None,
         filename: str | None = None,
         thumbnail: "FileInput | None" = None,
-=======
-        duration: Optional[TimePeriod] = None,
-        performer: Optional[str] = None,
-        title: Optional[str] = None,
-        caption_entities: Optional[Sequence[MessageEntity]] = None,
-        filename: Optional[str] = None,
-        thumbnail: Optional[FileInput] = None,
->>>>>>> 3f5f3a68
         *,
         api_kwargs: JSONDict | None = None,
     ):
@@ -888,22 +809,13 @@
             api_kwargs=api_kwargs,
         )
         with self._unfrozen():
-<<<<<<< HEAD
             self.thumbnail: str | InputFile | None = self._parse_thumbnail_input(thumbnail)
-            self.duration: int | None = duration
+            self._duration: dtm.timedelta | None = to_timedelta(duration)
             self.title: str | None = title
             self.performer: str | None = performer
-=======
-            self.thumbnail: Optional[Union[str, InputFile]] = self._parse_thumbnail_input(
-                thumbnail
-            )
-            self._duration: Optional[dtm.timedelta] = to_timedelta(duration)
-            self.title: Optional[str] = title
-            self.performer: Optional[str] = performer
->>>>>>> 3f5f3a68
 
     @property
-    def duration(self) -> Optional[Union[int, dtm.timedelta]]:
+    def duration(self) -> int | dtm.timedelta | None:
         return get_timedelta_value(self._duration, attribute="duration")
 
 
