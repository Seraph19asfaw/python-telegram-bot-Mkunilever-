ci:
    autofix_prs: false
    # We use Renovate to update this file now, but we can't disable automatic pre-commit updates
    # when using the `pre-commit` GitHub Action, so we set the schedule to quarterly to avoid 
    # frequent updates.
    autoupdate_schedule: quarterly
    autoupdate_commit_msg: 'Bump `pre-commit` Hooks to Latest Versions'

repos:
-   repo: https://github.com/astral-sh/ruff-pre-commit
    rev: 'v0.12.7'
    hooks:
    # Run the linter:
    -   id: ruff-check
        name: ruff
<<<<<<< HEAD
        language: python
        additional_dependencies:
          - httpx~=0.27
          - tornado~=6.4
          - APScheduler~=3.10.4
          - cachetools>=5.3.3,<5.5.0
          - aiolimiter~=1.1,<1.3
-   repo: https://github.com/psf/black-pre-commit-mirror
    rev: 25.1.0
    hooks:
    -   id: black
        args:
        - --diff
        - --check
-   repo: https://github.com/PyCQA/flake8
    rev: 7.3.0
    hooks:
    -   id: flake8
=======
    # Run the formatter:
    -   id: ruff-format
>>>>>>> 197f29b6
-   repo: https://github.com/PyCQA/pylint
    rev: v3.3.7
    hooks:
    -   id: pylint
        files: ^(?!(tests|docs)).*\.py$
        language: python
        additional_dependencies:
          - httpx~=0.27
          - tornado~=6.4
          - APScheduler~=3.10.4
          - cachetools>=5.3.3,<5.5.0
          - aiolimiter~=1.1,<1.3
          - . # this basically does `pip install -e .`
-   repo: https://github.com/pre-commit/mirrors-mypy
    rev: v1.16.1
    hooks:
    -   id: mypy
        name: mypy-ptb
        files: ^(?!(tests|examples|docs)).*\.py$
        language: python
        additional_dependencies:
          - types-pytz
          - types-cryptography
          - types-cachetools
          - httpx~=0.27
          - tornado~=6.4
          - APScheduler~=3.10.4
          - cachetools>=5.3.3,<5.5.0
          - aiolimiter~=1.1,<1.3
          - . # this basically does `pip install -e .`
    - id: mypy
      name: mypy-examples
      files: ^examples/.*\.py$
      language: python
      args:
        - --no-strict-optional
        - --follow-imports=silent
      additional_dependencies:
        - tornado~=6.4
        - APScheduler~=3.10.4
        - cachetools>=5.3.3,<5.5.0
        - . # this basically does `pip install -e .`<|MERGE_RESOLUTION|>--- conflicted
+++ resolved
@@ -1,7 +1,7 @@
 ci:
     autofix_prs: false
     # We use Renovate to update this file now, but we can't disable automatic pre-commit updates
-    # when using the `pre-commit` GitHub Action, so we set the schedule to quarterly to avoid 
+    # when using the `pre-commit` GitHub Action, so we set the schedule to quarterly to avoid
     # frequent updates.
     autoupdate_schedule: quarterly
     autoupdate_commit_msg: 'Bump `pre-commit` Hooks to Latest Versions'
@@ -12,30 +12,12 @@
     hooks:
     # Run the linter:
     -   id: ruff-check
-        name: ruff
-<<<<<<< HEAD
+        name: ruff check
         language: python
-        additional_dependencies:
-          - httpx~=0.27
-          - tornado~=6.4
-          - APScheduler~=3.10.4
-          - cachetools>=5.3.3,<5.5.0
-          - aiolimiter~=1.1,<1.3
--   repo: https://github.com/psf/black-pre-commit-mirror
-    rev: 25.1.0
-    hooks:
-    -   id: black
-        args:
-        - --diff
-        - --check
--   repo: https://github.com/PyCQA/flake8
-    rev: 7.3.0
-    hooks:
-    -   id: flake8
-=======
     # Run the formatter:
     -   id: ruff-format
->>>>>>> 197f29b6
+        name: ruff format
+        language: python
 -   repo: https://github.com/PyCQA/pylint
     rev: v3.3.7
     hooks:
