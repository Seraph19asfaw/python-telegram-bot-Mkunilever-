#!/usr/bin/env python


from telegram import TelegramObject


class Message(TelegramObject):
    def __init__(self,
                 message_id,
                 from_user,
                 date,
                 chat,
                 forward_from=None,
                 forward_date=None,
                 reply_to_message=None,
                 text=None,
                 audio=None,
                 document=None,
                 photo=None,
                 sticker=None,
                 video=None,
                 contact=None,
                 location=None,
                 new_chat_participant=None,
                 left_chat_participant=None,
                 new_chat_title=None,
                 new_chat_photo=None,
                 delete_chat_photo=None,
                 group_chat_created=None):
        self.message_id = message_id
        self.from_user = from_user
        self.date = date
        self.chat = chat
        self.forward_from = forward_from
        self.forward_date = forward_date
        self.reply_to_message = reply_to_message
        self.text = text
        self.audio = audio
        self.document = document
        self.photo = photo
        self.sticker = sticker
        self.video = video
        self.contact = contact
        self.location = location
        self.new_chat_participant = new_chat_participant
        self.left_chat_participant = left_chat_participant
        self.new_chat_title = new_chat_title
        self.new_chat_photo = new_chat_photo
        self.delete_chat_photo = delete_chat_photo
        self.group_chat_created = group_chat_created

    @property
    def chat_id(self):
        return self.chat.id

    @staticmethod
    def de_json(data):
        if 'from' in data:  # from is a reserved word, use from_user instead.
            from telegram import User
            from_user = User.de_json(data['from'])
        else:
            from_user = None

        if 'chat' in data:
            if 'first_name' in data['chat']:
                from telegram import User
                chat = User.de_json(data['chat'])
            if 'title' in data['chat']:
                from telegram import GroupChat
                chat = GroupChat.de_json(data['chat'])
        else:
            chat = None

        if 'forward_from' in data:
            from telegram import User
            forward_from = User.de_json(data['forward_from'])
        else:
            forward_from = None

        if 'reply_to_message' in data:
            reply_to_message = Message.de_json(data['reply_to_message'])
        else:
            reply_to_message = None

        if 'text' in data:
            text = data['text']
        else:
            text = None

        if 'audio' in data:
            from telegram import Audio
            audio = Audio.de_json(data['audio'])
        else:
            audio = None

        if 'document' in data:
            from telegram import Document
            document = Document.de_json(data['document'])
        else:
            document = None

        if 'photo' in data:
            from telegram import PhotoSize
            photo = [PhotoSize.de_json(x) for x in data['photo']]
        else:
            photo = None

        if 'sticker' in data:
            from telegram import Sticker
            sticker = Sticker.de_json(data['sticker'])
        else:
            sticker = None

        if 'video' in data:
            from telegram import Video
            video = Video.de_json(data['video'])
        else:
            video = None

        if 'contact' in data:
            from telegram import Contact
            contact = Contact.de_json(data['contact'])
        else:
            contact = None

        if 'location' in data:
            from telegram import Location
            location = Location.de_json(data['location'])
        else:
            location = None

        if 'new_chat_participant' in data:
            from telegram import User
            new_chat_participant = User.de_json(data['new_chat_participant'])
        else:
            new_chat_participant = None

        if 'left_chat_participant' in data:
            from telegram import User
            left_chat_participant = User.de_json(data['left_chat_participant'])
        else:
            left_chat_participant = None

        return Message(message_id=data.get('message_id', None),
                       from_user=from_user,
                       date=data.get('date', None),
                       chat=chat,
                       forward_from=forward_from,
                       forward_date=data.get('forward_date', None),
                       reply_to_message=reply_to_message,
                       text=text,
                       audio=audio,
                       document=document,
                       photo=photo,
                       sticker=sticker,
                       video=video,
                       contact=contact,
                       location=location,
                       new_chat_participant=new_chat_participant,
                       left_chat_participant=left_chat_participant,
                       new_chat_title=data.get('new_chat_title', None),
                       new_chat_photo=data.get('new_chat_photo', None),
                       delete_chat_photo=data.get('delete_chat_photo', None),
                       group_chat_created=data.get('group_chat_created', None))

    def to_dict(self):
        data = {'message_id': self.message_id,
                'from': self.from_user.to_dict(),
                'date': self.date,
                'chat': self.chat.to_dict()}
        if self.forward_from:
            data['forward_from'] = self.forward_from
        if self.forward_date:
            data['forward_date'] = self.forward_date
        if self.reply_to_message:
            data['reply_to_message'] = self.reply_to_message
        if self.text:
            data['text'] = self.text
        if self.audio:
            data['audio'] = self.audio.to_dict()
        if self.document:
            data['document'] = self.document.to_dict()
        if self.photo:
<<<<<<< HEAD
            data['photo'] = [p.to_data() for p in self.photo]
=======
            data['photo'] = [p.to_dict() for p in self.photo]
>>>>>>> 9a8dea5b
        if self.sticker:
            data['sticker'] = self.sticker.to_dict()
        if self.video:
            data['video'] = self.video.to_dict()
        if self.contact:
            data['contact'] = self.contact.to_dict()
        if self.location:
            data['location'] = self.location.to_dict()
        if self.new_chat_participant:
            data['new_chat_participant'] = self.new_chat_participant
        if self.left_chat_participant:
            data['left_chat_participant'] = self.left_chat_participant
        if self.new_chat_title:
            data['new_chat_title'] = self.new_chat_title
        if self.new_chat_photo:
            data['new_chat_photo'] = self.new_chat_photo
        if self.delete_chat_photo:
            data['delete_chat_photo'] = self.delete_chat_photo
        if self.group_chat_created:
            data['group_chat_created'] = self.group_chat_created
        return data<|MERGE_RESOLUTION|>--- conflicted
+++ resolved
@@ -181,11 +181,7 @@
         if self.document:
             data['document'] = self.document.to_dict()
         if self.photo:
-<<<<<<< HEAD
-            data['photo'] = [p.to_data() for p in self.photo]
-=======
             data['photo'] = [p.to_dict() for p in self.photo]
->>>>>>> 9a8dea5b
         if self.sticker:
             data['sticker'] = self.sticker.to_dict()
         if self.video:
